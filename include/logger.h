#ifndef LOGGER__H
#define LOGGER__H

#include <fstream>
#include <mutex>
#include <config.h>

#include <strprintf.h>

namespace newsbeuter {

/* Be sure to update loglevel_str array in src/logger.cpp if you change this
 * enum. */
enum class level {
	NONE = 0,
	USERERROR,
	CRITICAL,
	ERROR,
	WARN,
	INFO,
	DEBUG
};

class logger {
	public:
		static logger &getInstance();

		void set_logfile(const char * logfile);
		void set_errorlogfile(const char * logfile);
<<<<<<< HEAD
		void set_loglevel(level l);
		void log(level l, const char * format, ...);
=======
		void set_loglevel(loglevel level);

		template<typename... Args>
		void log(loglevel level, const std::string& format, Args... args) {
			const char * loglevel_str[] =
				{ "NONE", "USERERROR", "CRITICAL", "ERROR", "WARNING", "INFO", "DEBUG" };
			/*
			 * This function checks the loglevel, creates the error message, and then
			 * writes it to the debug logfile and to the error logfile (if applicable).
			 */
			std::lock_guard<std::mutex> lock(logMutex);
			if (level <= curlevel && curlevel > LOG_NONE && (f.is_open() || ef.is_open())) {
				if (curlevel > LOG_DEBUG)
					curlevel = LOG_DEBUG;

				char date[128];
				time_t t = time(nullptr);
				struct tm * stm = localtime(&t);
				strftime(date, sizeof(date), "%Y-%m-%d %H:%M:%S", stm);

				auto logmsgbuf = strprintf::fmt(format, args...);
				auto buf = strprintf::fmt("[%s] %s: %s", date, loglevel_str[level], logmsgbuf);

				if (f.is_open()) {
					f << buf << std::endl;
				}

				if (LOG_USERERROR == level && ef.is_open()) {
					buf = strprintf::fmt("[%s] %s", date, logmsgbuf);
					ef << buf << std::endl;
					ef.flush();
				}
			}
		}

>>>>>>> e4f13427

	private:
		logger();
		logger(const logger &) {}
		logger& operator=(const logger &) {
			return *this;
		}
		~logger() { }

		level curlevel;
		std::mutex logMutex;
		static std::mutex instanceMutex;
		std::fstream f;
		std::fstream ef;
};

}

// see http://kernelnewbies.org/FAQ/DoWhile0
#ifdef NDEBUG
#define LOG(x, ...) do { } while(0)
#else
#define LOG(x, ...) do { logger::getInstance().log(x, __VA_ARGS__); } while(0)
#endif

#endif<|MERGE_RESOLUTION|>--- conflicted
+++ resolved
@@ -27,14 +27,10 @@
 
 		void set_logfile(const char * logfile);
 		void set_errorlogfile(const char * logfile);
-<<<<<<< HEAD
 		void set_loglevel(level l);
-		void log(level l, const char * format, ...);
-=======
-		void set_loglevel(loglevel level);
 
 		template<typename... Args>
-		void log(loglevel level, const std::string& format, Args... args) {
+		void log(level l, const std::string& format, Args... args) {
 			const char * loglevel_str[] =
 				{ "NONE", "USERERROR", "CRITICAL", "ERROR", "WARNING", "INFO", "DEBUG" };
 			/*
@@ -42,9 +38,9 @@
 			 * writes it to the debug logfile and to the error logfile (if applicable).
 			 */
 			std::lock_guard<std::mutex> lock(logMutex);
-			if (level <= curlevel && curlevel > LOG_NONE && (f.is_open() || ef.is_open())) {
-				if (curlevel > LOG_DEBUG)
-					curlevel = LOG_DEBUG;
+			if (l <= curlevel && curlevel > level::NONE && (f.is_open() || ef.is_open())) {
+				if (curlevel > level::DEBUG)
+					curlevel = level::DEBUG;
 
 				char date[128];
 				time_t t = time(nullptr);
@@ -52,21 +48,20 @@
 				strftime(date, sizeof(date), "%Y-%m-%d %H:%M:%S", stm);
 
 				auto logmsgbuf = strprintf::fmt(format, args...);
-				auto buf = strprintf::fmt("[%s] %s: %s", date, loglevel_str[level], logmsgbuf);
+				auto buf = strprintf::fmt("[%s] %s: %s",
+						date, loglevel_str[static_cast<int>(l)], logmsgbuf);
 
 				if (f.is_open()) {
 					f << buf << std::endl;
 				}
 
-				if (LOG_USERERROR == level && ef.is_open()) {
+				if (level::USERERROR == l && ef.is_open()) {
 					buf = strprintf::fmt("[%s] %s", date, logmsgbuf);
 					ef << buf << std::endl;
 					ef.flush();
 				}
 			}
 		}
-
->>>>>>> e4f13427
 
 	private:
 		logger();
