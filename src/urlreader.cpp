--- conflicted
+++ resolved
@@ -107,13 +107,8 @@
 	std::vector<std::string> urls = utils::tokenize_quoted(this->get_source(), " ");
 
 	for (auto url : urls) {
-<<<<<<< HEAD
 		LOG(level::DEBUG, "opml_urlreader::reload: downloading `%s'", url);
-		std::string urlcontent = utils::retrieve_url(url, cfg, this->get_auth());
-=======
-		LOG(LOG_DEBUG, "opml_urlreader::reload: downloading `%s'", url);
 		std::string urlcontent = utils::retrieve_url(url, cfg);
->>>>>>> dd99daa1
 
 		xmlDoc * doc = xmlParseMemory(urlcontent.c_str(), urlcontent.length());
 
